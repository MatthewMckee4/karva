N := "1000"

# Build the project
build:
    uv run --no-project maturin build

# Run tests
test *args:
    @rm -f target/wheels/*.whl
    uv venv --clear
    uv pip install maturin pytest
    uv run --no-project maturin build
    uv run cargo test {{args}}

# Build documentation
docs:
    uv run --no-project mkdocs build

# Serve documentation locally
docs-serve:
    uv sync --group docs --no-install-project
    uv run --no-project mkdocs serve

# Format code
format:
    cargo +nightly fmt
    cargo sort

# Run benchmarks
<<<<<<< HEAD
pytest-benchmark: build
    cd scripts/benchmark && uv sync --all-extras --no-install-project && uv pip install -e ../../ && uv run main.py --iterations {{ITERATIONS}} --num-tests {{NUM_TESTS}} --run-test

benchmark:
    cargo codspeed build --features codspeed -p karva_benchmark
    cargo codspeed run
=======
benchmark iterations: build
    cd scripts/benchmark && uv sync --all-extras --no-install-project && uv pip install -e ../../ && uv run main.py --iterations {{iterations}} --num-tests 10000 --run-test
>>>>>>> 3eaa2cb8
<|MERGE_RESOLUTION|>--- conflicted
+++ resolved
@@ -26,15 +26,10 @@
     cargo +nightly fmt
     cargo sort
 
-# Run benchmarks
-<<<<<<< HEAD
 pytest-benchmark: build
     cd scripts/benchmark && uv sync --all-extras --no-install-project && uv pip install -e ../../ && uv run main.py --iterations {{ITERATIONS}} --num-tests {{NUM_TESTS}} --run-test
 
+# Run benchmarks
 benchmark:
     cargo codspeed build --features codspeed -p karva_benchmark
-    cargo codspeed run
-=======
-benchmark iterations: build
-    cd scripts/benchmark && uv sync --all-extras --no-install-project && uv pip install -e ../../ && uv run main.py --iterations {{iterations}} --num-tests 10000 --run-test
->>>>>>> 3eaa2cb8
+    cargo codspeed run